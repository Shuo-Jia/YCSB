<?xml version="1.0" encoding="UTF-8"?>
<project xmlns="http://maven.apache.org/POM/4.0.0" xmlns:xsi="http://www.w3.org/2001/XMLSchema-instance"
  xsi:schemaLocation="http://maven.apache.org/POM/4.0.0 http://maven.apache.org/xsd/maven-4.0.0.xsd">
  <modelVersion>4.0.0</modelVersion>

  <groupId>com.yahoo.ycsb</groupId>
  <artifactId>root</artifactId>
  <version>0.1.4</version>
  <packaging>pom</packaging>

  <name>YCSB Root</name>

  <description>
    This is the top level project that builds, packages the core and all the DB bindings for YCSB infrastructure.
  </description>
  <dependencies>
    <!-- voldemort -->
    <dependency>
      <groupId>checkstyle</groupId>
      <artifactId>checkstyle</artifactId>
      <version>5.0</version>
    </dependency>
    <dependency>
      <groupId>org.jdom</groupId>
      <artifactId>jdom</artifactId>
      <version>1.1</version>
    </dependency>
    <dependency>
      <groupId>com.google.collections</groupId>
      <artifactId>google-collections</artifactId>
      <version>1.0</version>
    </dependency>
    <!--
    Nail down slf4j version to 1.6 so that it defaults to no-op logger.
    http://www.slf4j.org/codes.html#StaticLoggerBinder
    -->
    <dependency>
      <groupId>org.slf4j</groupId>
      <artifactId>slf4j-api</artifactId>
      <version>1.6.4</version>
    </dependency>
  </dependencies>
 
  <!-- Properties Management -->
  <properties>
    <maven.assembly.version>2.2.1</maven.assembly.version>
    <hbase.version>0.92.1</hbase.version>
    <cassandra.version>0.7.0</cassandra.version>
    <infinispan.version>7.1.0.CR1</infinispan.version>
    <openjpa.jdbc.version>2.1.1</openjpa.jdbc.version>
    <mapkeeper.version>1.0</mapkeeper.version>
    <mongodb.version>2.11.2</mongodb.version>
    <orientdb.version>1.0.1</orientdb.version>
    <redis.version>2.0.0</redis.version>
    <voldemort.version>0.81</voldemort.version>
    <project.build.sourceEncoding>UTF-8</project.build.sourceEncoding>
    <thrift.version>0.8.0</thrift.version>
    <hypertable.version>0.9.5.6</hypertable.version>
  </properties>

  <modules>
    <!--module>build-tools</module-->
    <module>cassandra</module>
    <module>core</module>
    <module>hbase</module>
    <module>hypertable</module>
    <module>dynamodb</module>
<<<<<<< HEAD
    <module>gemfire</module>
=======
    <module>elasticsearch</module>
    <!--<module>gemfire</module>-->
>>>>>>> cc050549
    <module>infinispan</module>
    <module>jdbc</module>
    <module>mapkeeper</module>
    <module>mongodb</module>
    <module>orientdb</module>
    <!--module>nosqldb</module-->
    <module>redis</module>
    <module>voldemort</module>
    <module>distribution</module>
  </modules>

  <build>
    <plugins>
      <plugin>
        <groupId>org.apache.maven.plugins</groupId>
        <artifactId>maven-compiler-plugin</artifactId>
        <version>2.3.2</version>
        <configuration>
          <source>1.6</source>
          <target>1.6</target>
        </configuration>
      </plugin>
      <plugin>
        <groupId>org.apache.maven.plugins</groupId>
        <artifactId>maven-checkstyle-plugin</artifactId>
        <version>2.6</version>
        <configuration>
          <consoleOutput>true</consoleOutput>
          <configLocation>checkstyle.xml</configLocation>
        </configuration>
        <executions>
          <execution>
          <id>validate</id>
            <phase>validate</phase>
            <goals>
              <goal>checkstyle</goal>
            </goals>
          </execution>
        </executions>
      </plugin>
    </plugins>
  </build>
</project><|MERGE_RESOLUTION|>--- conflicted
+++ resolved
@@ -65,12 +65,8 @@
     <module>hbase</module>
     <module>hypertable</module>
     <module>dynamodb</module>
-<<<<<<< HEAD
-    <module>gemfire</module>
-=======
     <module>elasticsearch</module>
     <!--<module>gemfire</module>-->
->>>>>>> cc050549
     <module>infinispan</module>
     <module>jdbc</module>
     <module>mapkeeper</module>
